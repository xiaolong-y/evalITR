--- conflicted
+++ resolved
@@ -289,25 +289,8 @@
   return(list(formula = formula, data = data, data0t = data0t, data1t = data1t))
 }
 
-<<<<<<< HEAD
-# convert predicted outcomes for CART
-convert_outcome <- function(x, predict_outcome){
-
-  outcome = c()
-
-  if(predict_outcome[x,1] >= 0.5){
-    outcome[x] = colnames(predict_outcome)[1] %>% as.numeric()
-  }else {
-    outcome[x] = colnames(predict_outcome)[2] %>% as.numeric()
-  }
-}
-
-# Re-organize cross-validation output to plot the AUPEC curve
-getAupecOutput_cv = function(
-=======
 # Re-organize cross-validation output to plot the AUPEC curve  
 getAupecOutput = function(
->>>>>>> 1e013463
   tauML, taucvML, That_pcv_mat, MLname,
   NFOLDS, Ycv, Tcv, indcv
 ){
