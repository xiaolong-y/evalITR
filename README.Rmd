--- conflicted
+++ resolved
@@ -115,15 +115,6 @@
       treatment = "treatment",
       data = star, 
       algorithms = c(
-<<<<<<< HEAD
-          "causal_forest",
-          # "bart",
-          "lasso",
-          "boost", 
-          "random_forest",
-          "bagging", 
-          "cart"))
-=======
                 "causal_forest", 
                 "bart",
                 "lasso",
@@ -131,7 +122,7 @@
                 "random_forest",
                 "bagging",
                 "cart"))
->>>>>>> 1e013463
+
 
 ```
 
