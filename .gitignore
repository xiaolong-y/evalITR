--- conflicted
+++ resolved
@@ -1,9 +1,5 @@
 .Rproj.user
 .Rhistory
 .RData
-<<<<<<< HEAD
-.DS_Store
-=======
 docs
->>>>>>> 04621eaa
 .DS_Store